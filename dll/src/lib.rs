--- conflicted
+++ resolved
@@ -122,20 +122,6 @@
             log::log_output("RegisterPostMessageHook: create new threads");
             let listener_thread = std::thread::spawn(move || {
                 for item in rx {
-<<<<<<< HEAD
-                    if let DesktopEvent::DesktopChanged { new, old } = item {
-                        let new_index = new.get_index().unwrap_or(0);
-                        let old_index = old.get_index().unwrap_or(0);
-                        let a = LISTENER_HWNDS.lock().unwrap();
-                        for &hwnd in a.iter() {
-                            unsafe {
-                                let _ = PostMessageW(
-                                    HWND(hwnd),
-                                    message_offset,
-                                    WPARAM(old_index as usize),
-                                    LPARAM(new_index as isize),
-                                );
-=======
                     match item {
                         DesktopEvent::DesktopChanged { new, old } => {
                             let new_index = new.get_index().unwrap_or(0);
@@ -150,9 +136,9 @@
                                         LPARAM(new_index as isize),
                                     );
                                 }
->>>>>>> aac8fc6e
                             }
                         }
+                        _ => (),
                     }
                 }
             });
