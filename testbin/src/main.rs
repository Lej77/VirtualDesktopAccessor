use winit::{
<<<<<<< HEAD
    event::{Event, WindowEvent},
    event_loop::{ControlFlow, EventLoop},
    window::WindowAttributes,
=======
    event::Event,
    event_loop::{ControlFlow, EventLoopBuilder},
>>>>>>> aac8fc6e
};
use winvd::*;

#[derive(Clone, Debug)]
enum MyCustomEvents {
    #[allow(dead_code)]
    MyEvent1,

    DesktopEvent(DesktopEvent),
}

impl Default for MyCustomEvents {
    fn default() -> Self {
        MyCustomEvents::MyEvent1
    }
}

// From DesktopEvent
impl From<DesktopEvent> for MyCustomEvents {
    fn from(e: DesktopEvent) -> Self {
        MyCustomEvents::DesktopEvent(e)
    }
}

fn main() {
<<<<<<< HEAD
    let event_loop = EventLoop::<MyCustomEvents>::with_user_event()
        .build()
        .unwrap();
    let your_app_window = event_loop
        .create_window(WindowAttributes::default())
        .unwrap();

=======
    let event_loop = EventLoopBuilder::<MyCustomEvents>::default()
        .build()
        .unwrap();
    // let attrs = WindowAttributes::default().with_title("Hello, world!");
>>>>>>> aac8fc6e
    let proxy = event_loop.create_proxy();

    let mut _thread = listen_desktop_events(DesktopEventSender::Winit(proxy)).unwrap();

    event_loop.set_control_flow(ControlFlow::Wait);

    event_loop
        .run(move |event, _evtloop| {
            match event {
                // Main window events
                // Event::WindowEvent {
                //     event: WindowEvent::CloseRequested,
                //     window_id,
                // } if window_id == your_app_window.id() => {
                //     let _ = _thread.stop();

                //     elewt.exit();
                // }

                // User events
                Event::UserEvent(e) => match e {
                    MyCustomEvents::MyEvent1 => {
                        println!("MyEvent1");
                    }
                    MyCustomEvents::DesktopEvent(e) => {
                        println!("DesktopEvent: {:?}", e);
                    }
                },
                _ => (),
            }
        })
        .unwrap();
}<|MERGE_RESOLUTION|>--- conflicted
+++ resolved
@@ -1,12 +1,7 @@
 use winit::{
-<<<<<<< HEAD
     event::{Event, WindowEvent},
-    event_loop::{ControlFlow, EventLoop},
+    event_loop::{ControlFlow, EventLoopBuilder},
     window::WindowAttributes,
-=======
-    event::Event,
-    event_loop::{ControlFlow, EventLoopBuilder},
->>>>>>> aac8fc6e
 };
 use winvd::*;
 
@@ -32,20 +27,13 @@
 }
 
 fn main() {
-<<<<<<< HEAD
-    let event_loop = EventLoop::<MyCustomEvents>::with_user_event()
+    let event_loop = EventLoopBuilder::<MyCustomEvents>::default()
         .build()
         .unwrap();
     let your_app_window = event_loop
         .create_window(WindowAttributes::default())
         .unwrap();
 
-=======
-    let event_loop = EventLoopBuilder::<MyCustomEvents>::default()
-        .build()
-        .unwrap();
-    // let attrs = WindowAttributes::default().with_title("Hello, world!");
->>>>>>> aac8fc6e
     let proxy = event_loop.create_proxy();
 
     let mut _thread = listen_desktop_events(DesktopEventSender::Winit(proxy)).unwrap();
