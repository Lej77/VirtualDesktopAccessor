--- conflicted
+++ resolved
@@ -1,10 +1,6 @@
 [package]
 name = "winvd"
-<<<<<<< HEAD
-version = "0.0.47-extra.1"
-=======
-version = "0.0.48"
->>>>>>> aac8fc6e
+version = "0.0.48-extra.1"
 authors = ["Jari Otto Oskari Pennanen"]
 license = "MIT"
 edition = "2021"
