<<<<<<< HEAD
//! Interface definitions for the Virtual Desktop API
//!
//! Most of the functions are not tested or used, beware if you try to use these
//! for something else. Notably I know that most out parameters defined as `*mut
//! IMyObject` are incorrect, they probably should be `*mut Option<IMyObject>`.
//!
//! Generally these are the rules:
//! 1. InOpt = `Option<ComIn<IMyObject>>` or `Option<ManuallyDrop<IMyObject>>`
//! 2. In = `ComIn<IMyObject>` or `ManuallyDrop<IMyObject>`
//! 3. Out = `*mut Option<IMyObject>`
//! 4. OutOpt = `*mut Option<IMyObject>`
//!
//! Last two are same intentionally.
//!
//! ## The summary of COM object lifetime rules:
//!
//! > 1. When a COM object is passed from caller to callee as an input parameter
//! >    to a method, the caller is expected to keep a reference on the object
//! >    for the duration of the method call. The callee shouldn't need to call
//! >    `AddRef` or `Release` for the synchronous duration of that method call.
//! >
//! > 2. When a COM object is passed from callee to caller as an out parameter
//! >    from a method the object is provided to the caller with a reference
//! >    already taken and the caller owns the reference. Which is to say, it is
//! >    the caller's responsibility to call `Release` when they're done with
//! >    the object.
//! >
//! > 3. When making a copy of a COM object pointer you need to call `AddRef`
//! >    and `Release`. The `AddRef` must be called before you call `Release` on
//! >    the original COM object pointer.
//!
//! Rules as [written by David
//! Risney](https://github.com/MicrosoftEdge/WebView2Feedback/issues/2133).
//!
//! If you read the rules carefully, ComIn is most common usecase in Rust
//! API definitions as most parameters are `In` parameters.
#![allow(non_upper_case_globals, clippy::upper_case_acronyms)]

use crate::comobjects::HRESULTHelpers;
=======
#![allow(non_camel_case_types)]
/// Interface definitions for the Virtual Desktop API
///
/// Most of the functions are not tested or used, beware if you try to use these
/// for something else. Notably I know that most out parameters defined as `*mut
/// IMyObject` are incorrect, they probably should be *mut Option<IMyObject>.
///
/// Generally these are the rules:
/// 1. InOpt = `Option<ComIn<IMyObject>>` or `Option<ManuallyDrop<IMyObject>>`
/// 2. In = `ComIn<IMyObject>` or `ManuallyDrop<IMyObject>`
/// 3. Out = `*mut Option<IMyObject>`
/// 4. OutOpt = `*mut Option<IMyObject>`
///
/// Last two are same intentionally.
///
/// ## The summary of COM object lifetime rules:
///
/// > 1. When a COM object is passed from caller to callee as an input parameter
/// >    to a method, the caller is expected to keep a reference on the object
/// >    for the duration of the method call. The callee shouldn't need to call
/// >    `AddRef` or `Release` for the synchronous duration of that method call.
/// >
/// > 2. When a COM object is passed from callee to caller as an out parameter
/// >    from a method the object is provided to the caller with a reference
/// >    already taken and the caller owns the reference. Which is to say, it is
/// >    the caller's responsibility to call `Release` when they're done with
/// >    the object.
/// >
/// > 3. When making a copy of a COM object pointer you need to call `AddRef`
/// >    and `Release`. The `AddRef` must be called before you call `Release` on
/// >    the original COM object pointer.
///
/// Rules as [written by David
/// Risney](https://github.com/MicrosoftEdge/WebView2Feedback/issues/2133).
///
/// If you read the rules carefully, ComIn is most common usecase in Rust
/// API definitions as most parameters are `In` parameters.
#[allow(non_upper_case_globals)]
>>>>>>> aac8fc6e
use std::ffi::c_void;
use std::ops::Deref;
use windows::{
    core::{IUnknown, IUnknown_Vtbl, Interface, GUID, HRESULT, HSTRING},
    Win32::{Foundation::HWND, UI::Shell::Common::IObjectArray},
};

/// ComIn is a wrapper for COM objects that are passed as input parameters. It
/// allows to keep the life of the COM object for the duration of the function
/// call.
///
/// Imagine following situation:
///
/// First you call an API function that gives COM object as out parameter. And
/// you want to pass it to another function that takes the COM object as an
/// input parameter. If you were to use ManuallyDrop then you'd have to call the
/// drop manually after the second function call.
///
/// E.g.
///
/// ```rust,ignore
/// fn get_current_desktop(&mut self, desktop: &mut Option<IVirtualDesktop>) -> HRESULT;
/// fn switch_desktop(&self, desktop: ManuallyDrop<IVirtualDesktop>) -> HRESULT;
///
/// let mut desktop: Option<IVirtualDesktop> = None;
/// get_current_desktop(&mut desktop);
/// if let Some(desktop) = desktop {
///     let input = ManuallyDrop::new(desktop);
///     switch_desktop(input);
///     ManuallyDrop::drop(input);
/// }
/// ```
///
/// To make things safer and easier to use, ComIn is used instead.
///
/// ```rust,ignore
/// fn get_current_desktop(&mut self, desktop: &mut Option<IVirtualDesktop>) -> HRESULT;
/// fn switch_desktop(&self, desktop: ComIn<IVirtualDesktop>) -> HRESULT;
///
/// let mut desktop: Option<IVirtualDesktop> = None;
/// if let Some(desktop) = desktop {
///     get_current_desktop(&mut desktop);
///     switch_desktop(ComIn::new(&input));
/// }
/// ```
#[repr(transparent)]
pub struct ComIn<'a, T: Interface> {
    data: *mut c_void,
    _phantom: std::marker::PhantomData<&'a T>,
}

impl<'a, T: Interface> ComIn<'a, T> {
    pub fn new(t: &'a T) -> Self {
        Self {
            // Copies the raw Inteface pointer
            data: t.as_raw(),
            _phantom: std::marker::PhantomData,
        }
    }
}

impl<'a, T: Interface> Deref for ComIn<'a, T> {
    type Target = T;
    fn deref(&self) -> &Self::Target {
        unsafe { std::mem::transmute(&self.data) }
    }
}

#[allow(non_upper_case_globals)]
pub const CLSID_ImmersiveShell: GUID = GUID {
    data1: 0xC2F03A33,
    data2: 0x21F5,
    data3: 0x47FA,
    data4: [0xB4, 0xBB, 0x15, 0x63, 0x62, 0xA2, 0xF2, 0x39],
};

#[allow(dead_code)]
#[allow(non_upper_case_globals)]
pub const CLSID_IVirtualNotificationService: GUID = GUID {
    data1: 0xA501FDEC,
    data2: 0x4A09,
    data3: 0x464C,
    data4: [0xAE, 0x4E, 0x1B, 0x9C, 0x21, 0xB8, 0x49, 0x18],
};

#[allow(non_upper_case_globals)]
pub const CLSID_VirtualDesktopManagerInternal: GUID = GUID {
    data1: 0xC5E0CDCA,
    data2: 0x7B6E,
    data3: 0x41B2,
    data4: [0x9F, 0xC4, 0xD9, 0x39, 0x75, 0xCC, 0x46, 0x7B],
};

#[allow(non_upper_case_globals)]
pub const CLSID_VirtualDesktopPinnedApps: GUID = GUID {
    data1: 0xb5a399e7,
    data2: 0x1c87,
    data3: 0x46b8,
    data4: [0x88, 0xe9, 0xfc, 0x57, 0x47, 0xb1, 0x71, 0xbd],
};
type BOOL = i32;
type DWORD = u32;
type INT = i32;
type LPVOID = *mut c_void;
type UINT = u32;
type ULONG = u32;
type WCHAR = u16;
type PCWSTR = *const WCHAR;
type PWSTR = *mut WCHAR;
type ULONGLONG = u64;
type LONG = i32;

type IAsyncCallback = UINT;
type IImmersiveMonitor = UINT;
type IApplicationViewOperation = UINT;
type IApplicationViewPosition = UINT;
type IImmersiveApplication = UINT;
type IApplicationViewChangeListener = UINT;
#[allow(non_camel_case_types)]
type APPLICATION_VIEW_COMPATIBILITY_POLICY = UINT;
#[allow(non_camel_case_types)]
type APPLICATION_VIEW_CLOAK_TYPE = UINT;

#[allow(dead_code)]
pub struct RECT {
    left: LONG,
    top: LONG,
    right: LONG,
    bottom: LONG,
}

#[allow(dead_code)]
pub struct SIZE {
    cx: LONG,
    cy: LONG,
}

#[windows_interface::interface("6D5140C1-7436-11CE-8034-00AA006009FA")]
pub unsafe trait IServiceProvider: IUnknown {
    pub unsafe fn query_service(
        &self,
        guid_service: *const GUID,
        riid: *const GUID,
        ppv_object: *mut *mut c_void,
    ) -> HRESULT;
    // unsafe fn remote_query_service(
    //     &self,
    //     guidService: *const DesktopID,
    //     riid: *const IID,
    //     ppvObject: *mut *mut c_void,
    // ) -> HRESULT;
}

#[windows_interface::interface("A5CD92FF-29BE-454C-8D04-D82879FB3F1B")]
pub unsafe trait IVirtualDesktopManager: IUnknown {
    pub unsafe fn is_window_on_current_desktop(
        &self,
        top_level_window: HWND,
        out_on_current_desktop: *mut bool,
    ) -> HRESULT;
    pub unsafe fn get_desktop_by_window(
        &self,
        top_level_window: HWND,
        out_desktop_id: *mut GUID,
    ) -> HRESULT;
    pub unsafe fn move_window_to_desktop(
        &self,
        top_level_window: HWND,
        desktop_id: *const GUID,
    ) -> HRESULT;
}

#[windows_interface::interface("372E1D3B-38D3-42E4-A15B-8AB2B178F513")]
pub unsafe trait IApplicationView: IUnknown {
    /* IInspecateble */
    pub unsafe fn get_iids(
        &self,
        out_iid_count: *mut ULONG,
        out_opt_iid_array_ptr: *mut *mut GUID,
    ) -> HRESULT;
    pub unsafe fn get_runtime_class_name(&self, out_opt_class_name: *mut HSTRING) -> HRESULT;
    pub unsafe fn get_trust_level(&self, ptr_trust_level: LPVOID) -> HRESULT;

    /* IApplicationView methods */
    pub unsafe fn set_focus(&self) -> HRESULT;
    pub unsafe fn switch_to(&self) -> HRESULT;

    pub unsafe fn try_invoke_back(&self, ptr_async_callback: IAsyncCallback) -> HRESULT;
    pub unsafe fn get_thumbnail_window(&self, out_hwnd: *mut HWND) -> HRESULT;
    pub unsafe fn get_monitor(&self, out_monitors: *mut *mut IImmersiveMonitor) -> HRESULT;
    pub unsafe fn get_visibility(&self, out_int: LPVOID) -> HRESULT;
    pub unsafe fn set_cloak(
        &self,
        application_view_cloak_type: APPLICATION_VIEW_CLOAK_TYPE,
        unknown: INT,
    ) -> HRESULT;
    pub unsafe fn get_position(
        &self,
        unknowniid: *const GUID,
        unknown_array_ptr: LPVOID,
    ) -> HRESULT;
    pub unsafe fn set_position(&self, view_position: *mut IApplicationViewPosition) -> HRESULT;
    pub unsafe fn insert_after_window(&self, window: HWND) -> HRESULT;
    pub unsafe fn get_extended_frame_position(&self, rect: *mut RECT) -> HRESULT;
    pub unsafe fn get_app_user_model_id(&self, id: *mut PWSTR) -> HRESULT; // Proc17
    pub unsafe fn set_app_user_model_id(&self, id: PCWSTR) -> HRESULT;
    pub unsafe fn is_equal_by_app_user_model_id(&self, id: PCWSTR, out_result: *mut INT)
        -> HRESULT;

    /*** IApplicationView methods ***/
    pub unsafe fn get_view_state(&self, out_state: *mut UINT) -> HRESULT; // Proc20
    pub unsafe fn set_view_state(&self, state: UINT) -> HRESULT; // Proc21
    pub unsafe fn get_neediness(&self, out_neediness: *mut INT) -> HRESULT; // Proc22
    pub unsafe fn get_last_activation_timestamp(&self, out_timestamp: *mut ULONGLONG) -> HRESULT;
    pub unsafe fn set_last_activation_timestamp(&self, timestamp: ULONGLONG) -> HRESULT;
    pub unsafe fn get_virtual_desktop_id(&self, out_desktop_guid: *mut GUID) -> HRESULT;
    pub unsafe fn set_virtual_desktop_id(&self, desktop_guid: *const GUID) -> HRESULT;
    pub unsafe fn get_show_in_switchers(&self, out_show: *mut INT) -> HRESULT;
    pub unsafe fn set_show_in_switchers(&self, show: INT) -> HRESULT;
    pub unsafe fn get_scale_factor(&self, out_scale_factor: *mut INT) -> HRESULT;
    pub unsafe fn can_receive_input(&self, out_can: *mut BOOL) -> HRESULT;
    pub unsafe fn get_compatibility_policy_type(
        &self,
        out_policy_type: *mut APPLICATION_VIEW_COMPATIBILITY_POLICY,
    ) -> HRESULT;
    pub unsafe fn set_compatibility_policy_type(
        &self,
        policy_type: APPLICATION_VIEW_COMPATIBILITY_POLICY,
    ) -> HRESULT;

    pub unsafe fn get_size_constraints(
        &self,
        monitor: *mut IImmersiveMonitor,
        out_size1: *mut SIZE,
        out_size2: *mut SIZE,
    ) -> HRESULT;
    pub unsafe fn get_size_constraints_for_dpi(
        &self,
        dpi: UINT,
        out_size1: *mut SIZE,
        out_size2: *mut SIZE,
    ) -> HRESULT;
    pub unsafe fn set_size_constraints_for_dpi(
        &self,
        dpi: *const UINT,
        size1: *const SIZE,
        size2: *const SIZE,
    ) -> HRESULT;

    pub unsafe fn on_min_size_preferences_updated(&self, window: HWND) -> HRESULT;
    pub unsafe fn apply_operation(&self, operation: *mut IApplicationViewOperation) -> HRESULT;
    pub unsafe fn is_tray(&self, out_is: *mut BOOL) -> HRESULT;
    pub unsafe fn is_in_high_zorder_band(&self, out_is: *mut BOOL) -> HRESULT;
    pub unsafe fn is_splash_screen_presented(&self, out_is: *mut BOOL) -> HRESULT;
    pub unsafe fn flash(&self) -> HRESULT;
    pub unsafe fn get_root_switchable_owner(&self, app_view: *mut IApplicationView) -> HRESULT; // proc45
    pub unsafe fn enumerate_ownership_tree(&self, objects: *mut IObjectArray) -> HRESULT; // proc46

    pub unsafe fn get_enterprise_id(&self, out_id: *mut PWSTR) -> HRESULT; // proc47
    pub unsafe fn is_mirrored(&self, out_is: *mut BOOL) -> HRESULT; //

    pub unsafe fn unknown1(&self, arg: *mut INT) -> HRESULT;
    pub unsafe fn unknown2(&self, arg: *mut INT) -> HRESULT;
    pub unsafe fn unknown3(&self, arg: *mut INT) -> HRESULT;
    pub unsafe fn unknown4(&self, arg: INT) -> HRESULT;
    pub unsafe fn unknown5(&self, arg: *mut INT) -> HRESULT;
    pub unsafe fn unknown6(&self, arg: INT) -> HRESULT;
    pub unsafe fn unknown7(&self) -> HRESULT;
    pub unsafe fn unknown8(&self, arg: *mut INT) -> HRESULT;
    pub unsafe fn unknown9(&self, arg: INT) -> HRESULT;
    pub unsafe fn unknown10(&self, arg: INT, arg2: INT) -> HRESULT;
    pub unsafe fn unknown11(&self, arg: INT) -> HRESULT;
    pub unsafe fn unknown12(&self, arg: *mut SIZE) -> HRESULT;
}

#[windows_interface::interface("3F07F4BE-B107-441A-AF0F-39D82529072C")]
pub unsafe trait IVirtualDesktop: IUnknown {
    pub unsafe fn is_view_visible(
        &self,
        p_view: ComIn<IApplicationView>,
        out_bool: *mut u32,
    ) -> HRESULT;
    pub unsafe fn get_id(&self, out_guid: *mut GUID) -> HRESULT;
    pub unsafe fn get_name(&self, out_string: *mut HSTRING) -> HRESULT;
    pub unsafe fn get_wallpaper(&self, out_string: *mut HSTRING) -> HRESULT;
}

#[windows_interface::interface("1841c6d7-4f9d-42c0-af41-8747538f10e5")]
pub unsafe trait IApplicationViewCollection: IUnknown {
    pub unsafe fn get_views(&self, out_views: *mut IObjectArray) -> HRESULT;

    pub unsafe fn get_views_by_zorder(&self, out_views: *mut IObjectArray) -> HRESULT;

    pub unsafe fn get_views_by_app_user_model_id(
        &self,
        id: PCWSTR,
        out_views: *mut IObjectArray,
    ) -> HRESULT;

    pub unsafe fn get_view_for_hwnd(
        &self,
        window: HWND,
        out_view: *mut Option<IApplicationView>,
    ) -> HRESULT;

    pub unsafe fn get_view_for_application(
        &self,
        app: IImmersiveApplication,
        out_view: *mut IApplicationView,
    ) -> HRESULT;

    pub unsafe fn get_view_for_app_user_model_id(
        &self,
        id: PCWSTR,
        out_view: *mut IApplicationView,
    ) -> HRESULT;

    pub unsafe fn get_view_in_focus(&self, out_view: *mut IApplicationView) -> HRESULT;

    pub unsafe fn try_get_last_active_visible_view(
        &self,
        out_view: *mut IApplicationView,
    ) -> HRESULT;

    pub unsafe fn refresh_collection(&self) -> HRESULT;

    pub unsafe fn register_for_application_view_changes(
        &self,
        listener: IApplicationViewChangeListener,
        out_id: *mut DWORD,
    ) -> HRESULT;

    pub unsafe fn unregister_for_application_view_changes(&self, id: DWORD) -> HRESULT;
}
impl IApplicationViewCollection {
    pub unsafe fn query_service(provider: &IServiceProvider) -> crate::Result<Self> {
        let mut obj = std::ptr::null_mut::<c_void>();
        unsafe {
            provider
                .query_service(
                    &IApplicationViewCollection::IID,
                    &IApplicationViewCollection::IID,
                    &mut obj,
                )
                .as_result()?;
        }
        assert_eq!(obj.is_null(), false);
        unsafe { Ok(IApplicationViewCollection::from_raw(obj)) }
    }
}

#[windows_interface::interface("B9E5E94D-233E-49AB-AF5C-2B4541C3AADE")]
pub unsafe trait IVirtualDesktopNotification: IUnknown {
    pub unsafe fn virtual_desktop_created(&self, desktop: ComIn<IVirtualDesktop>) -> HRESULT;

    pub unsafe fn virtual_desktop_destroy_begin(
        &self,
        desktop_destroyed: ComIn<IVirtualDesktop>,
        desktop_fallback: ComIn<IVirtualDesktop>,
    ) -> HRESULT;

    pub unsafe fn virtual_desktop_destroy_failed(
        &self,
        desktop_destroyed: ComIn<IVirtualDesktop>,
        desktop_fallback: ComIn<IVirtualDesktop>,
    ) -> HRESULT;

    pub unsafe fn virtual_desktop_destroyed(
        &self,
        desktop_destroyed: ComIn<IVirtualDesktop>,
        desktop_fallback: ComIn<IVirtualDesktop>,
    ) -> HRESULT;

    pub unsafe fn virtual_desktop_moved(
        &self,
        desktop: ComIn<IVirtualDesktop>,
        old_index: i64,
        new_index: i64,
    ) -> HRESULT;

    pub unsafe fn virtual_desktop_name_changed(
        &self,
        desktop: ComIn<IVirtualDesktop>,
        name: HSTRING,
    ) -> HRESULT;

    pub unsafe fn view_virtual_desktop_changed(&self, view: ComIn<IApplicationView>) -> HRESULT;

    pub unsafe fn current_virtual_desktop_changed(
        &self,
        desktop_old: ComIn<IVirtualDesktop>,
        desktop_new: ComIn<IVirtualDesktop>,
    ) -> HRESULT;

    pub unsafe fn virtual_desktop_wallpaper_changed(
        &self,
        desktop: ComIn<IVirtualDesktop>,
        name: HSTRING,
    ) -> HRESULT;

    pub unsafe fn virtual_desktop_switched(&self, desktop: ComIn<IVirtualDesktop>) -> HRESULT;

    pub unsafe fn remote_virtual_desktop_connected(
        &self,
        desktop: ComIn<IVirtualDesktop>,
    ) -> HRESULT;
}

#[windows_interface::interface("0CD45E71-D927-4F15-8B0A-8FEF525337BF")]
pub unsafe trait IVirtualDesktopNotificationService: IUnknown {
    pub unsafe fn register(
        &self,
        notification: *mut std::ffi::c_void, // *const IVirtualDesktopNotification,
        out_cookie: *mut DWORD,
    ) -> HRESULT;

    pub unsafe fn unregister(&self, cookie: u32) -> HRESULT;
}
impl IVirtualDesktopNotificationService {
    pub unsafe fn query_service(provider: &IServiceProvider) -> crate::Result<Self> {
        let mut obj = std::ptr::null_mut::<c_void>();
        unsafe {
            provider
                .query_service(
                    &CLSID_IVirtualNotificationService,
                    &IVirtualDesktopNotificationService::IID,
                    &mut obj,
                )
                .as_result()?;
        }
        assert_eq!(obj.is_null(), false);
        unsafe { Ok(IVirtualDesktopNotificationService::from_raw(obj)) }
    }
}

#[windows_interface::interface("53F5CA0B-158F-4124-900C-057158060B27")]
pub unsafe trait IVirtualDesktopManagerInternal: IUnknown {
    pub unsafe fn get_desktop_count(&self, out_count: *mut UINT) -> HRESULT;

    pub unsafe fn move_view_to_desktop(
        &self,
        view: ComIn<IApplicationView>,
        desktop: ComIn<IVirtualDesktop>,
    ) -> HRESULT;

    pub unsafe fn can_move_view_between_desktops(
        &self,
        view: ComIn<IApplicationView>,
        can_move: *mut i32,
    ) -> HRESULT;

    pub unsafe fn get_current_desktop(&self, out_desktop: *mut Option<IVirtualDesktop>) -> HRESULT;

    pub unsafe fn get_desktops(&self, out_desktops: *mut Option<IObjectArray>) -> HRESULT;

    /// Get next or previous desktop
    ///
    /// Direction values:
    /// 3 = Left direction
    /// 4 = Right direction
    pub unsafe fn get_adjacent_desktop(
        &self,
        in_desktop: ComIn<IVirtualDesktop>,
        direction: UINT,
        out_pp_desktop: *mut Option<IVirtualDesktop>,
    ) -> HRESULT;

    pub unsafe fn switch_desktop(&self, desktop: ComIn<IVirtualDesktop>) -> HRESULT;

<<<<<<< HEAD
    // This method is new for build 26100:
=======
>>>>>>> aac8fc6e
    pub unsafe fn switch_desktop_and_move_foreground_view(
        &self,
        desktop: ComIn<IVirtualDesktop>,
    ) -> HRESULT;

    pub unsafe fn create_desktop(&self, out_desktop: *mut Option<IVirtualDesktop>) -> HRESULT;

    pub unsafe fn move_desktop(&self, in_desktop: ComIn<IVirtualDesktop>, index: UINT) -> HRESULT;

    pub unsafe fn remove_desktop(
        &self,
        destroy_desktop: ComIn<IVirtualDesktop>,
        fallback_desktop: ComIn<IVirtualDesktop>,
    ) -> HRESULT;

    pub unsafe fn find_desktop(
        &self,
        guid: *const GUID,
        out_desktop: *mut Option<IVirtualDesktop>,
    ) -> HRESULT;

    pub unsafe fn get_desktop_switch_include_exclude_views(
        &self,
        desktop: ComIn<IVirtualDesktop>,
        out_pp_desktops1: *mut IObjectArray,
        out_pp_desktops2: *mut IObjectArray,
    ) -> HRESULT;

    pub unsafe fn set_name(&self, desktop: ComIn<IVirtualDesktop>, name: HSTRING) -> HRESULT;
    pub unsafe fn set_wallpaper(&self, desktop: ComIn<IVirtualDesktop>, name: HSTRING) -> HRESULT;
    pub unsafe fn update_wallpaper_for_all(&self, name: HSTRING) -> HRESULT;

    pub unsafe fn copy_desktop_state(
        &self,
        view0: ComIn<IApplicationView>,
        view1: ComIn<IApplicationView>,
    ) -> HRESULT;

    pub unsafe fn create_remote_desktop(
        &self,
        name: HSTRING,
        out_desktop: *mut Option<IVirtualDesktop>,
    ) -> HRESULT;
    pub unsafe fn switch_remote_desktop(&self, desktop: ComIn<IVirtualDesktop>) -> HRESULT;

    pub unsafe fn switch_desktop_with_animation(
        &self,
        desktop: ComIn<IVirtualDesktop>,
    ) -> HRESULT;

    pub unsafe fn get_last_active_desktop(
        &self,
        out_desktop: *mut Option<IVirtualDesktop>,
    ) -> HRESULT;

    pub unsafe fn wait_for_animation_to_complete(&self) -> HRESULT;
}
impl IVirtualDesktopManagerInternal {
    pub unsafe fn query_service(provider: &IServiceProvider) -> crate::Result<Self> {
        let mut obj = std::ptr::null_mut::<c_void>();
        unsafe {
            provider
                .query_service(
                    &CLSID_VirtualDesktopManagerInternal,
                    &IVirtualDesktopManagerInternal::IID,
                    &mut obj,
                )
                .as_result()?;
        }
        assert_eq!(obj.is_null(), false);
        unsafe { Ok(IVirtualDesktopManagerInternal::from_raw(obj)) }
    }
}

#[windows_interface::interface("4CE81583-1E4C-4632-A621-07A53543148F")]
pub unsafe trait IVirtualDesktopPinnedApps: IUnknown {
    pub unsafe fn is_app_pinned(&self, app_id: PCWSTR, out_iss: *mut bool) -> HRESULT;
    pub unsafe fn pin_app(&self, app_id: PCWSTR) -> HRESULT;
    pub unsafe fn unpin_app(&self, app_id: PCWSTR) -> HRESULT;

    pub unsafe fn is_view_pinned(
        &self,
        view: ComIn<IApplicationView>,
        out_iss: *mut bool,
    ) -> HRESULT;
    pub unsafe fn pin_view(&self, view: ComIn<IApplicationView>) -> HRESULT;
    pub unsafe fn unpin_view(&self, view: ComIn<IApplicationView>) -> HRESULT;
}
impl IVirtualDesktopPinnedApps {
    pub unsafe fn query_service(provider: &IServiceProvider) -> crate::Result<Self> {
        let mut obj = std::ptr::null_mut::<c_void>();
        unsafe {
            provider
                .query_service(
                    &CLSID_VirtualDesktopPinnedApps,
                    &IVirtualDesktopPinnedApps::IID,
                    &mut obj,
                )
                .as_result()?;
        }
        assert_eq!(obj.is_null(), false);
        unsafe { Ok(IVirtualDesktopPinnedApps::from_raw(obj)) }
    }
}

/// Re-export of [`IObjectArray::GetAt`] to match API of the
/// [`crate::interfaces_multi`] module.
#[allow(non_snake_case)]
pub unsafe fn IObjectArrayGetAt<T: Interface>(
    array: &IObjectArray,
    index: UINT,
) -> windows::core::Result<T> {
    array.GetAt(index)
}<|MERGE_RESOLUTION|>--- conflicted
+++ resolved
@@ -1,4 +1,3 @@
-<<<<<<< HEAD
 //! Interface definitions for the Virtual Desktop API
 //!
 //! Most of the functions are not tested or used, beware if you try to use these
@@ -35,49 +34,9 @@
 //!
 //! If you read the rules carefully, ComIn is most common usecase in Rust
 //! API definitions as most parameters are `In` parameters.
-#![allow(non_upper_case_globals, clippy::upper_case_acronyms)]
+#![allow(non_upper_case_globals, clippy::upper_case_acronyms, non_camel_case_types)]
 
 use crate::comobjects::HRESULTHelpers;
-=======
-#![allow(non_camel_case_types)]
-/// Interface definitions for the Virtual Desktop API
-///
-/// Most of the functions are not tested or used, beware if you try to use these
-/// for something else. Notably I know that most out parameters defined as `*mut
-/// IMyObject` are incorrect, they probably should be *mut Option<IMyObject>.
-///
-/// Generally these are the rules:
-/// 1. InOpt = `Option<ComIn<IMyObject>>` or `Option<ManuallyDrop<IMyObject>>`
-/// 2. In = `ComIn<IMyObject>` or `ManuallyDrop<IMyObject>`
-/// 3. Out = `*mut Option<IMyObject>`
-/// 4. OutOpt = `*mut Option<IMyObject>`
-///
-/// Last two are same intentionally.
-///
-/// ## The summary of COM object lifetime rules:
-///
-/// > 1. When a COM object is passed from caller to callee as an input parameter
-/// >    to a method, the caller is expected to keep a reference on the object
-/// >    for the duration of the method call. The callee shouldn't need to call
-/// >    `AddRef` or `Release` for the synchronous duration of that method call.
-/// >
-/// > 2. When a COM object is passed from callee to caller as an out parameter
-/// >    from a method the object is provided to the caller with a reference
-/// >    already taken and the caller owns the reference. Which is to say, it is
-/// >    the caller's responsibility to call `Release` when they're done with
-/// >    the object.
-/// >
-/// > 3. When making a copy of a COM object pointer you need to call `AddRef`
-/// >    and `Release`. The `AddRef` must be called before you call `Release` on
-/// >    the original COM object pointer.
-///
-/// Rules as [written by David
-/// Risney](https://github.com/MicrosoftEdge/WebView2Feedback/issues/2133).
-///
-/// If you read the rules carefully, ComIn is most common usecase in Rust
-/// API definitions as most parameters are `In` parameters.
-#[allow(non_upper_case_globals)]
->>>>>>> aac8fc6e
 use std::ffi::c_void;
 use std::ops::Deref;
 use windows::{
@@ -547,10 +506,7 @@
 
     pub unsafe fn switch_desktop(&self, desktop: ComIn<IVirtualDesktop>) -> HRESULT;
 
-<<<<<<< HEAD
     // This method is new for build 26100:
-=======
->>>>>>> aac8fc6e
     pub unsafe fn switch_desktop_and_move_foreground_view(
         &self,
         desktop: ComIn<IVirtualDesktop>,
